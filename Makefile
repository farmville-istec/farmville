--- conflicted
+++ resolved
@@ -9,7 +9,6 @@
 docker:
 	docker-compose up -d
 
-<<<<<<< HEAD
 runService:
 	python api_gateway.py
 
@@ -23,8 +22,7 @@
 	python build_docs.py open
 
 docs: docs-build docs-open
-=======
+
 clean:
 	find . -type d -name "__pycache__" -exec rm -rf {} +
-	find . -type d -name ".pytest_cache" -exec rm -rf {} +
->>>>>>> 957d3a1d
+	find . -type d -name ".pytest_cache" -exec rm -rf {} +